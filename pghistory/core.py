"""Core functionality and interface of pghistory"""
import copy
import re
import sys
import warnings

from django.apps import apps
from django.db import connections
from django.db import models
from django.db.models import sql
from django.db.models.fields.related import RelatedField
from django.db.models.sql import compiler
from django.utils.module_loading import import_string
import pgtrigger

from pghistory import config, constants, trigger, utils


if utils.psycopg_maj_version == 2:
    from psycopg2.extensions import AsIs as Literal
elif utils.psycopg_maj_version == 3:
    import psycopg.adapt

    class Literal:
        def __init__(self, val):
            self.val = val

    class LiteralDumper(psycopg.adapt.Dumper):
        def dump(self, obj):
            return obj.val.encode("utf-8")

        def quote(self, obj):
            return self.dump(obj)

else:
    raise AssertionError


_registered_trackers = {}


def _fmt_trigger_name(label):
    """Given a history event label, generate a trigger name"""
    if label:
        return re.sub("[^0-9a-zA-Z]+", "_", label)
    else:  # pragma: no cover
        return None

def _get_tracker_type_from_class(tracker_class):
    return re.sub(r'(?<!^)(?=[A-Z])', '_', tracker_class.__name__).lower()


class Tracker:
    """For tracking an event when a condition happens on a model."""

    label = None
    type = None

    def __init__(self, label=None):
        self.label = label or self.label or self.__class__.__name__.lower()
        self.type = _get_tracker_type_from_class(self.__class__)

    def setup(self, event_model):
        """Set up the tracker for the event model"""
        pass

    def register(self, event_model):
        """Registers the tracker for the event model and calls user-defined setup"""
        tracked_model = event_model.pgh_tracked_model

        if (tracked_model, self.label, self.type) in _registered_trackers:
            raise ValueError(
                f'Tracker with label "{self.label}" and type "{self.type}" already exists'
                f' for model "{tracked_model._meta.label}". Supply a'
                " different label as the first argument to the tracker."
            )

        _registered_trackers[(tracked_model, self.label, self.type)] = event_model

    def pghistory_setup(self, event_model):
        self.register(event_model)
        self.setup(event_model)


class ManualTracker(Tracker):
    """For manually tracking an event."""


class Event(Tracker):
    """The deprecated base class for event trackers. Use `Tracker` instead"""

    def __init__(self, label=None):
        warnings.warn(
            "The django-pghistory 'Event' class is deprecated and renamed to 'Tracker'.",
            DeprecationWarning,
        )
        super().__init__(label=label)


class DatabaseTracker(Tracker):
    """For tracking an event automatically based on database changes."""

    when = None
    condition = None
    operation = None
    snapshot = None

    def __init__(
        self,
        label=None,
        *,
        when=None,
        condition=None,
        operation=None,
        snapshot=None,
        extra_context=None,
    ):
        super().__init__(label=label)

        self.when = when or self.when
        self.condition = condition or self.condition
        self.operation = operation or self.operation
        self.snapshot = snapshot or self.snapshot
        self.extra_context = extra_context or {}

    def add_event_trigger(
        self, *, event_model, label, snapshot, when, operation, condition=None, name=None
    ):
        pgtrigger.register(
            trigger.Event(
                event_model=event_model,
<<<<<<< HEAD
                label=self.label,
                name=_get_name_from_label(f"{self.label}_{self.type}"),
                snapshot=self.snapshot,
                when=self.when,
                operation=self.operation,
                condition=self.condition,
                extra_context=self.extra_context
=======
                label=label,
                name=_fmt_trigger_name(name or label),
                snapshot=snapshot,
                when=when,
                operation=operation,
                condition=condition,
>>>>>>> 7823ba55
            )
        )(event_model.pgh_tracked_model)

    def setup(self, event_model):
        self.add_event_trigger(
            event_model=event_model,
            label=self.label,
            snapshot=self.snapshot,
            when=self.when,
            operation=self.operation,
            condition=self.condition,
        )


class DatabaseEvent(DatabaseTracker):
    """
    The deprecated base class for all trigger-based trackers.
    Use `DatabaseTracker` instead.
    """

    def __init__(
        self,
        label=None,
        *,
        when=None,
        condition=None,
        operation=None,
        snapshot=None,
    ):  # pragma: no cover
        warnings.warn(
            "The django-pghistory 'DatabaseEvent' class is deprecated and renamed to"
            " 'DatabaseTracker'.",
            DeprecationWarning,
        )
        super().__init__(
            label=label,
            when=when,
            condition=condition,
            operation=operation,
            snapshot=snapshot,
        )


<<<<<<< HEAD
class SnapshotInsert(DatabaseTracker):
=======
class Changed(pgtrigger.Condition):
    """A utilty to create conditions based on changes in the tracked model.

    Given the event model, we create a condition as follows:

    - If the event model trackes every field from the main model, we can
      use a standard ``OLD.* IS DISTINCT FROM NEW.*`` condition to snapshot
      every change on the main model.
    - If the event model tracks a subset of the fields of the main model,
      only changes to event fields will trigger a snapshot. In other words,
      if the main model has an int and char field, but the event model only
      tracks the char field, the condition will be
      ``OLD.char_field IS DISTINCT FROM NEW.char_field``.
    - If one has fields on the event model and wishes to ignore them from
      triggering snapshots, pass them to the ``exclude`` argument to this
      utility.
    """

    def __init__(self, event_model, exclude=None):
        self.event_model = event_model
        self.exclude = exclude or []

    def resolve(self, model):
        event_fields = [
            field.name
            for field in self.event_model._meta.fields
            if not field.name.startswith("pgh_")
        ]
        model_fields = [f.name for f in model._meta.fields]

        # By default, any field in both the main model and event model that
        # change will trigger the condition. You can exclude fields from
        # the event model that will trigger snapshots.
        conditional_fields = [f for f in event_fields if f not in self.exclude]

        if set(event_fields) == set(model_fields) == set(conditional_fields):
            # We're tracking every field on any change
            condition = pgtrigger.Condition("OLD.* IS DISTINCT FROM NEW.*")
        else:
            # We're either tracking a subset of fields or we have
            condition = pgtrigger.Q()

            for field in conditional_fields:
                if hasattr(model, field):
                    condition |= pgtrigger.Q(**{f"old__{field}__df": pgtrigger.F(f"new__{field}")})

        return condition.resolve(model)


class Snapshot(DatabaseTracker):
>>>>>>> 7823ba55
    """
    Tracks changes to fields.
    A snapshot tracker tracks inserts. It ensures that no
    duplicate rows are created with a pre-configured condition.
    """

<<<<<<< HEAD
    label = "snapshot"

    def __init__(self, label=None):
        return super().__init__(label=label)

    def setup(self, event_model):
        insert_trigger = trigger.Event(
=======
    def __init__(self, label=None, delayed=False):
        self.delayed = delayed
        return super().__init__(label=label)

    def setup(self, event_model):

        self.add_event_trigger(
>>>>>>> 7823ba55
            event_model=event_model,
            label=self.label,
            name=f"{self.label}_insert",
            snapshot="NEW",
            when=pgtrigger.After,
            operation=pgtrigger.Insert,
        )

<<<<<<< HEAD
        pgtrigger.register(insert_trigger)(event_model.pgh_tracked_model)


class SnapshotUpdate(DatabaseTracker):
    """
    Tracks changes to fields.
    A snapshot tracker tracks updates. It ensures that no
    duplicate rows are created with a pre-configured condition.
    """

    label = "snapshot"

    def __init__(self, label=None):
        return super().__init__(label=label)

    def setup(self, event_model):
        event_fields = [
            field.name for field in event_model._meta.fields if not field.name.startswith("pgh_")
        ]
        tracked_fields = [field.name for field in event_model.pgh_tracked_model._meta.fields]

        if set(event_fields) == set(tracked_fields):
            condition = pgtrigger.Condition("OLD.* IS DISTINCT FROM NEW.*")
        else:
            condition = pgtrigger.Q()
            for field in event_fields:
                if hasattr(event_model.pgh_tracked_model, field):
                    condition |= pgtrigger.Q(**{f"old__{field}__df": pgtrigger.F(f"new__{field}")})

        update_trigger = trigger.Event(
=======
        self.add_event_trigger(
>>>>>>> 7823ba55
            event_model=event_model,
            label=self.label,
            name=f"{self.label}_update",
            snapshot="NEW",
            when=pgtrigger.After,
            operation=pgtrigger.Update,
            condition=Changed(event_model),
        )

<<<<<<< HEAD
        pgtrigger.register(update_trigger)(event_model.pgh_tracked_model)


class SnapshotDelete(DatabaseTracker):
    """
    Tracks changes to fields.
    A snapshot tracker tracks deletes. It ensures that no
    duplicate rows are created with a pre-configured condition.
    """

    label = "snapshot"

    def __init__(self, label=None):
        return super().__init__(label=label)

    def setup(self, event_model):
        delete_trigger = trigger.Event(
            event_model=event_model,
            label=self.label,
            name=_get_name_from_label(f"{self.label}_delete"),
            snapshot="OLD",
            when=pgtrigger.After,
            operation=pgtrigger.Delete,
        )

        pgtrigger.register(delete_trigger)(event_model.pgh_tracked_model)


class Snapshot(DatabaseTracker):
    """
    NOTE: Two triggers are created since Insert triggers do
    not allow comparison against the OLD values. We could also
    place this in one trigger and do the condition in the plpgsql code.
    """

    def __init__(self, label=None):
        return super().__init__(label=label)

    def pghistory_setup(self, event_model):
        self.register(event_model)

        SnapshotInsert(label=self.label).setup(event_model)
        SnapshotUpdate(label=self.label).setup(event_model)
        SnapshotDelete(label=self.label).setup(event_model)

=======
>>>>>>> 7823ba55

class PreconfiguredDatabaseTracker(DatabaseTracker):
    """
    A base database tracker that only takes a condition. Subclasses
    preconfigure the other parameters
    """

    def __init__(self, label=None, *, condition=None, extra_context=None):
        return super().__init__(label=label, condition=condition, extra_context=extra_context)


class AfterInsertOrUpdate(PreconfiguredDatabaseTracker):
    """
    A database tracker that happens after insert/update
    """

    operation = pgtrigger.Insert | pgtrigger.Update
    snapshot = "NEW"


class AfterInsert(PreconfiguredDatabaseTracker):
    """For trackers that fire after a database insert"""

    operation = pgtrigger.Insert
    snapshot = "NEW"


class BeforeUpdate(PreconfiguredDatabaseTracker):
    """
    For trackers that fire before a database update. The OLD values of the row
    will be snapshot to the event model
    """

    operation = pgtrigger.Update
    snapshot = "OLD"


class AfterUpdate(PreconfiguredDatabaseTracker):
    """
    For trackers that fire after a database update. The NEW values of the row
    will be snapshot to the event model
    """

    operation = pgtrigger.Update
    snapshot = "NEW"


class BeforeDelete(PreconfiguredDatabaseTracker):
    """
    For trackers that fire before a database deletion.
    """

    operation = pgtrigger.Delete
    snapshot = "OLD"


class BeforeUpdateOrDelete(PreconfiguredDatabaseTracker):
    """
    A database tracker that snapshots the old row during an update or delete
    """

    operation = pgtrigger.Update | pgtrigger.Delete
    snapshot = "OLD"


def _pascalcase(string):
    """Convert string into pascal case."""

    string = re.sub(r"^[\-_\.]", "", str(string))
    if not string:  # pragma: no branch
        return string

    return string[0].upper() + re.sub(
        r"[\-_\.\s]([a-z])",
        lambda matched: matched.group(1).upper(),
        string[1:],
    )


def _generate_event_model_name(base_model, tracked_model, fields):
    """Generates a default history model name"""
    name = tracked_model._meta.object_name
    if fields:
        name += "_" + "_".join(fields)

    name += f"_{base_model._meta.object_name.lower()}"
    return _pascalcase(name)


def _get_field_construction(field):
    _, _, args, kwargs = field.deconstruct()

    if isinstance(field, models.ForeignKey):
        default = config.foreign_key_field()
    elif isinstance(field, RelatedField):  # pragma: no cover
        default = config.related_field()
    else:
        default = config.field()

    kwargs.update(default.kwargs)

    cls = field.__class__
    if isinstance(field, models.OneToOneField):
        cls = models.ForeignKey
    elif isinstance(field, models.FileField):
        kwargs.pop("primary_key", None)

    for field_class, exclude_kwargs in config.exclude_field_kwargs().items():
        if isinstance(field, field_class):
            for exclude_kwarg in exclude_kwargs:
                kwargs.pop(exclude_kwarg, None)

    return cls, args, kwargs


def _generate_history_field(tracked_model, field):
    """
    When generating a history model from a tracked model, ensure the fields
    are set up properly so that related names and other information
    from the tracked model do not cause errors.
    """
    field = tracked_model._meta.get_field(field)

    if isinstance(field, models.AutoField):
        return models.IntegerField()
    elif isinstance(field, models.BigAutoField):  # pragma: no cover
        return models.BigIntegerField()
    elif not field.concrete:  # pragma: no cover
        # Django doesn't have any non-concrete fields that appear
        # in ._meta.fields, but packages like django-prices have
        # non-concrete fields
        return field

    # The "swappable" field causes issues during deconstruct()
    # since it tries to load models. Patch it and set it back to the original
    # value later
    field = copy.deepcopy(field)
    swappable = getattr(field, "swappable", constants.UNSET)
    field.swappable = False
    cls, args, kwargs = _get_field_construction(field)
    field = cls(*args, **kwargs)

    if swappable is not constants.UNSET:
        field.swappable = swappable

    return field


def _generate_related_name(base_model, fields):
    """
    Generates a related name to the tracking model based on the base
    model and traked fields
    """
    related_name = base_model._meta.object_name.lower()
    return "_".join(fields) + f"_{related_name}" if fields else related_name


def _validate_event_model_path(*, app_label, model_name, abstract):
    if app_label not in apps.app_configs:
        raise ValueError(f'App label "{app_label}" is invalid')

    app = apps.app_configs[app_label]
    models_module = app.module.__name__ + ".models"
    if not abstract and hasattr(sys.modules[models_module], model_name):
        raise ValueError(
            f"App {app_label} already has {model_name} model. You must"
            " explicitly declare an unused model name for the pghistory model."
        )
    elif models_module.startswith("django."):
        raise ValueError(
            "A history model cannot be generated under third party app"
            f' "{app_label}". You must explicitly pass an app label'
            " when configuring tracking."
        )


def _get_obj_field(*, obj_field, tracked_model, obj_fk, related_name, base_model, fields):
    if obj_fk is not constants.UNSET:
        warnings.warn(
            "The django-pghistory 'obj_fk' argument is deprecated. Use 'obj_field' instead.",
            DeprecationWarning,
        )
        return obj_fk
    elif obj_field is None:  # pragma: no cover
        return None
    elif obj_field is constants.UNSET:
        obj_field = config.obj_field()

        if related_name is not None:
            warnings.warn(
                "The django-pghistory 'related_name' argument is deprecated. Use the"
                " 'related_name' option of 'obj_field' instead.",
                DeprecationWarning,
            )

        if obj_field._kwargs.get("related_name", constants.DEFAULT) == constants.DEFAULT:
            obj_field._kwargs["related_name"] = related_name or _generate_related_name(
                base_model, fields
            )

    if isinstance(obj_field, config.ObjForeignKey):
        return models.ForeignKey(tracked_model, **obj_field.kwargs)
    else:  # pragma: no cover
        raise TypeError("obj_field must be of type pghistory.ObjForeignKey.")


def _get_context_field(*, context_field, context_fk):
    if context_fk is not constants.UNSET:
        warnings.warn(
            "The django-pghistory 'context_fk' argument is deprecated. Use "
            "'context_field' instead.",
            DeprecationWarning,
        )
        return context_fk
    elif context_field is None:  # pragma: no cover
        return None
    elif context_field is constants.UNSET:
        context_field = config.context_field()

    if isinstance(context_field, config.ContextForeignKey):
        return models.ForeignKey("pghistory.Context", **context_field.kwargs)
    elif isinstance(context_field, config.ContextJSONField):
        return utils.JSONField(**context_field.kwargs)
    else:  # pragma: no cover
        raise TypeError(
            "context_field must be of type pghistory.ContextForeignKey"
            " or pghistory.ContextJSONField."
        )


def _get_context_id_field(*, context_id_field):
    if context_id_field is None:
        return None
    elif context_id_field is constants.UNSET:  # pragma: no branch
        context_id_field = config.context_id_field()

    if isinstance(context_id_field, config.ContextUUIDField):
        return models.UUIDField(**context_id_field.kwargs)
    else:  # pragma: no cover
        raise TypeError("context_id_field must be of type pghistory.ContextUUIDField.")


def create_event_model(
    tracked_model,
    *trackers,
    fields=None,
    exclude=None,
    obj_fk=constants.UNSET,
    context_fk=constants.UNSET,
    obj_field=constants.UNSET,
    context_field=constants.UNSET,
    context_id_field=constants.UNSET,
    related_name=None,
    name=None,
    model_name=None,
    app_label=None,
    base_model=None,
    attrs=None,
    meta=None,
    abstract=True,
):
    """
    Obtain a base event model.

    Instead of using `pghistory.track`, which dynamically generates an event
    model, one can instead construct a event model themselves, which
    will also set up event tracking for the tracked model.

    Args:
        tracked_model (models.Model): The model that is being tracked.
        *trackers (List[`Tracker`]): The event trackers. When using any tracker that
            inherits `pghistory.DatabaseTracker`, such as
            `pghistory.AfterInsert`, a Postgres trigger will be installed that
            automatically tracks the event with a generated event model. Trackers
            that do not inherit `pghistory.DatabaseTracker` are assumed to have
            manual events created by the user.
        fields (List[str], default=None): The list of fields to snapshot
            when the event takes place. When no fields are provided, the entire
            model is snapshot when the event happens. Note that snapshotting
            of the OLD or NEW row is configured by the ``snapshot``
            attribute of the `DatabaseTracker` object. Manual events must specify
            these fields during manual creation.
        exclude (List[str], default=None): Instead of providing a list
            of fields to snapshot, a user can instead provide a list of fields
            to not snapshot.
        obj_field (pghistory.ObjForeignKey, default=unset): The foreign key field
            configuration that references the tracked object. Defaults to an
            unconstrained non-nullable foreign key. Use ``None`` to create a event model
            with no reference to the tracked object.
        context_field (Union[pghistory.ContextForeignKey, pghistory.ContextJSONField], default=unset):
            The context field configuration. Defaults to a nullable unconstrained foreign key.
            Use ``None`` to avoid attaching historical context altogether.
        context_id_field (pghistory.ContextUUIDField, default=unset): The context ID field
            configuration when using a ContextJSONField for the context_field. When using
            a denormalized context field, the ID field is used to track the UUID of the
            context. Use ``None`` to avoid using this field for denormalized context.
        model_name (str, default=None): Use a custom model name
            when the event model is generated. Otherwise a default
            name based on the tracked model and fields will be created.
        app_label (str, default=None): The app_label for the generated
            event model. Defaults to the app_label of the tracked model. Note,
            when tracking a Django model (User) or a model of a third-party
            app, one must manually specify the app_label of an internal app to
            use so that migrations work properly.
        base_model (models.Model, default=pghistory.models.Event): The base model for the event
            model. Must inherit pghistory.models.Event.
        attrs (dict, default=None): Additional attributes to add to the event model
        meta (dict, default=None): Additional attributes to add to the Meta class of the
            event model.
        abstract (bool, default=True): ``True`` if the generated model should
            be an abstract model.


    Example:
        Create a manual event model::

            class MyEventModel(create_event_model(
                TrackedModel,
                pghistory.AfterInsert('model_create'),
            )):
                # Add custom indices or change default field declarations...
    """  # noqa
    event_model = import_string("pghistory.models.Event")
    base_model = base_model or config.base_model()
    assert issubclass(base_model, event_model)

    obj_field = _get_obj_field(
        obj_field=obj_field,
        tracked_model=tracked_model,
        obj_fk=obj_fk,
        related_name=related_name,
        base_model=base_model,
        fields=fields,
    )
    context_field = _get_context_field(context_field=context_field, context_fk=context_fk)
    context_id_field = _get_context_id_field(context_id_field=context_id_field)

    if name is not None:  # pragma: no cover
        warnings.warn(
            "The 'name' argument for pghistory.create_event_model is"
            " deprecated. Use the 'model_name' argument",
            DeprecationWarning,
        )
        model_name = name

    model_name = model_name or _generate_event_model_name(base_model, tracked_model, fields)
    app_label = app_label or tracked_model._meta.app_label
    _validate_event_model_path(app_label=app_label, model_name=model_name, abstract=abstract)
    app = apps.app_configs[app_label]
    models_module = app.module.__name__ + ".models"

    attrs = attrs or {}
    attrs.update({"pgh_trackers": trackers})
    meta = meta or {}
    exclude = exclude or []
    fields = fields or [f.name for f in tracked_model._meta.fields if f.name not in exclude]

    class_attrs = {
        "__module__": models_module,
        "Meta": type("Meta", (), {"abstract": abstract, "app_label": app_label, **meta}),
        "pgh_tracked_model": tracked_model,
        **{field: _generate_history_field(tracked_model, field) for field in fields},
        **attrs,
    }

    if isinstance(context_field, utils.JSONField) and context_id_field:
        class_attrs["pgh_context_id"] = context_id_field

    if context_field:
        class_attrs["pgh_context"] = context_field

    if obj_field:
        class_attrs["pgh_obj"] = obj_field

    event_model = type(model_name, (base_model,), class_attrs)
    if not abstract:
        setattr(sys.modules[models_module], model_name, event_model)

    return event_model


def get_event_model(*args, **kwargs):
    warnings.warn(
        "The django-pghistory 'get_event_model' function is deprecated. Use"
        " 'create_event_model' instead.",
        DeprecationWarning,
    )
    return create_event_model(*args, **kwargs)


def ProxyField(proxy, field):
    """
    Proxies a JSON field from a model and adds it as a field in the queryset.

    Args:
        proxy (str): The value to proxy, e.g. "user__email"
        field (Type[django.models.Field]): The field that will be used to cast
            the resulting value

    """
    if not isinstance(field, models.Field):  # pragma: no cover
        raise TypeError(f'"{field}" is not a Django model Field instace')

    field.pgh_proxy = proxy
    return field


def track(
    *trackers,
    fields=None,
    exclude=None,
    obj_fk=constants.UNSET,
    context_fk=constants.UNSET,
    obj_field=constants.UNSET,
    context_field=constants.UNSET,
    context_id_field=constants.UNSET,
    related_name=None,
    model_name=None,
    app_label=None,
    base_model=None,
    attrs=None,
    meta=None,
):
    """
    A decorator for tracking events for a model.

    When using this decorator, an event model is dynamically generated
    that snapshots the entire model or supplied fields of the model
    based on the ``events`` supplied. The snapshot is accompanied with
    the label that identifies the event.

    Args:
        *trackers (List[`Tracker`]): The event trackers. When using any tracker that
            inherits `pghistory.DatabaseTracker`, such as
            `pghistory.AfterInsert`, a Postgres trigger will be installed that
            automatically tracks the event with a generated event model. Trackers
            that do not inherit `pghistory.DatabaseTracker` are assumed to have
            manual events created by the user.
        fields (List[str], default=None): The list of fields to snapshot
            when the event takes place. When no fields are provided, the entire
            model is snapshot when the event happens. Note that snapshotting
            of the OLD or NEW row is configured by the ``snapshot``
            attribute of the `DatabaseTracker` object. Manual events must specify
            these fields during manual creation.
        exclude (List[str], default=None): Instead of providing a list
            of fields to snapshot, a user can instead provide a list of fields
            to not snapshot.
        obj_field (pghistory.ObjForeignKey, default=unset): The foreign key field
            configuration that references the tracked object. Defaults to an
            unconstrained non-nullable foreign key. Use ``None`` to create a event model
            with no reference to the tracked object.
        context_field (Union[pghistory.ContextForeignKey, pghistory.ContextJSONField], default=unset):
            The context field configuration. Defaults to a nullable unconstrained foreign key.
            Use ``None`` to avoid attaching historical context altogether.
        context_id_field (pghistory.ContextUUIDField, default=unset): The context ID field
            configuration when using a ContextJSONField for the context_field. When using
            a denormalized context field, the ID field is used to track the UUID of the
            context. Use ``None`` to avoid using this field for denormalized context.
        model_name (str, default=None): Use a custom model name
            when the event model is generated. Otherwise a default
            name based on the tracked model and fields will be created.
        app_label (str, default=None): The app_label for the generated
            event model. Defaults to the app_label of the tracked model. Note,
            when tracking a Django model (User) or a model of a third-party
            app, one must manually specify the app_label of an internal app to
            use so that migrations work properly.
        base_model (models.Model, default=`pghistory.models.Event`): The base model for the event
            model. Must inherit `pghistory.models.Event`.
        attrs (dict, default=None): Additional attributes to add to the event model
        meta (dict, default=None): Additional attributes to add to the Meta class of the
            event model.
    """  # noqa

    def _model_wrapper(model_class):
        create_event_model(
            model_class,
            *trackers,
            fields=fields,
            exclude=exclude,
            obj_fk=obj_fk,
            context_fk=context_fk,
            obj_field=obj_field,
            context_field=context_field,
            context_id_field=context_id_field,
            model_name=model_name,
            related_name=related_name,
            app_label=app_label,
            abstract=False,
            base_model=base_model,
            attrs=attrs,
            meta=meta,
        )

        return model_class

    return _model_wrapper


class _InsertEventCompiler(compiler.SQLInsertCompiler):
    def __init__(self, query, connection, using, event_model):
        self.event_model = event_model
        super().__init__(query, connection, using)

    def get_sql_param(self, field, param):
        if field.name != "pgh_context":
            return param
        if isinstance(self.event_model._meta.get_field("pgh_context"), utils.JSONField):
            return AsIs("COALESCE(NULLIF(CURRENT_SETTING('pghistory.context_metadata', TRUE), ''), NULL)::JSONB")
        return AsIs("_pgh_attach_context()")

    def as_sql(self, *args, **kwargs):
        ret = super().as_sql(*args, **kwargs)
        assert len(ret) == 1
        params = [
<<<<<<< HEAD
            self.get_sql_param(field, param)
=======
            param if field.name != "pgh_context" else Literal("_pgh_attach_context()")
>>>>>>> 7823ba55
            for field, param in zip(self.query.fields, ret[0][1])
        ]

        return [(ret[0][0], params)]


def create_event(obj, *, label, tracker_class, using="default"):
    """Manually create a event for an object.

    Events are automatically linked with any context being tracked
    via `pghistory.context`.

    Args:
        obj (models.Model): An instance of a model.
        label (str): The event label.
        using (str): The database

    Raises:
        ValueError: If the event label has not been registered for the model.

    Returns:
        models.Model: The created event model.
    """
    tracker_type = _get_tracker_type_from_class(tracker_class)

    # Verify that the provided label is tracked
    if (obj.__class__, label, tracker_type) not in _registered_trackers:
        raise ValueError(
            f'"{label}" of type "{tracker_type}" is not a registered tracker for model {obj._meta.object_name}.'
        )

    event_model = _registered_trackers[(obj.__class__, label, tracker_type)]
    event_model_kwargs = {
        "pgh_label": label,
        **{
            field.attname: getattr(obj, field.attname)
            for field in event_model._meta.fields
            if not field.name.startswith("pgh_")
        },
    }
    if hasattr(event_model, "pgh_obj"):
        event_model_kwargs["pgh_obj"] = obj

    event_obj = event_model(**event_model_kwargs)

    # The event model is inserted manually with a custom SQL compiler
    # that attaches the context using the _pgh_attach_context
    # stored procedure. Django does not allow one to use F()
    # objects to reference stored procedures, so we have to
    # inject it with a custom SQL compiler here.
    query = sql.InsertQuery(event_model)
    query.insert_values(
        [field for field in event_model._meta.fields if not isinstance(field, models.AutoField)],
        [event_obj],
    )

<<<<<<< HEAD
    vals = _InsertEventCompiler(query, connection, using="default", event_model=event_model).execute_sql(
=======
    if utils.psycopg_maj_version == 3:
        connections[using].connection.adapters.register_dumper(Literal, LiteralDumper)

    vals = _InsertEventCompiler(query, connections[using], using=using).execute_sql(
>>>>>>> 7823ba55
        event_model._meta.fields
    )

    # Django <= 2.2 does not support returning fields from a bulk create,
    # which requires us to fetch fields again to populate the context
    if isinstance(vals, int):  # pragma: no cover
        return event_model.objects.get(pgh_id=vals)
    else:
        # Django >= 3.1 returns the values as a list of one element
        if isinstance(vals, list) and len(vals) == 1:  # pragma: no branch
            vals = vals[0]

        for field, val in zip(event_model._meta.fields, vals):
            setattr(event_obj, field.attname, val)

        return event_obj


def event_models(
    models=None, references_model=None, tracks_model=None, include_missing_pgh_obj=False
):
    """
    Retrieve and filter all events models.

    Args:
        models (List[Model], default=None): The starting list of event models.
        references_model (Model, default=None): Filter by event models that reference this model.
        tracks_model (Model, default=None): Filter by models that directly track this model
            and have pgh_obj fields
        including_missing_pgh_obj (bool, default=False): Return tracked models even if the pgh_obj
            field is not available.
    """
    from pghistory.models import Event, BaseAggregateEvent  # noqa

    models = models or [
        model
        for model in apps.get_models()
        if issubclass(model, Event)
        and not issubclass(model, BaseAggregateEvent)
        and not model._meta.abstract
        and not model._meta.proxy
        and model._meta.managed
    ]

    if references_model:
        models = [
            model
            for model in models
            if any(utils.related_model(field) == references_model for field in model._meta.fields)
        ]

    if tracks_model and not include_missing_pgh_obj:
        models = [
            model
            for model in models
            if "pgh_obj" in (f.name for f in model._meta.fields)
            and utils.related_model(model._meta.get_field("pgh_obj")) == tracks_model
        ]
    elif tracks_model and include_missing_pgh_obj:
        models = [
            model
            for model in models
            if model.pgh_tracked_model._meta.concrete_model == tracks_model
        ]

    return models<|MERGE_RESOLUTION|>--- conflicted
+++ resolved
@@ -129,22 +129,13 @@
         pgtrigger.register(
             trigger.Event(
                 event_model=event_model,
-<<<<<<< HEAD
-                label=self.label,
-                name=_get_name_from_label(f"{self.label}_{self.type}"),
-                snapshot=self.snapshot,
-                when=self.when,
-                operation=self.operation,
-                condition=self.condition,
-                extra_context=self.extra_context
-=======
                 label=label,
                 name=_fmt_trigger_name(name or label),
                 snapshot=snapshot,
                 when=when,
                 operation=operation,
                 condition=condition,
->>>>>>> 7823ba55
+                extra_context=self.extra_context
             )
         )(event_model.pgh_tracked_model)
 
@@ -188,9 +179,6 @@
         )
 
 
-<<<<<<< HEAD
-class SnapshotInsert(DatabaseTracker):
-=======
 class Changed(pgtrigger.Condition):
     """A utilty to create conditions based on changes in the tracked model.
 
@@ -241,22 +229,15 @@
 
 
 class Snapshot(DatabaseTracker):
->>>>>>> 7823ba55
+class SnapshotInsert(DatabaseTracker):
     """
     Tracks changes to fields.
     A snapshot tracker tracks inserts. It ensures that no
     duplicate rows are created with a pre-configured condition.
     """
 
-<<<<<<< HEAD
     label = "snapshot"
 
-    def __init__(self, label=None):
-        return super().__init__(label=label)
-
-    def setup(self, event_model):
-        insert_trigger = trigger.Event(
-=======
     def __init__(self, label=None, delayed=False):
         self.delayed = delayed
         return super().__init__(label=label)
@@ -264,7 +245,6 @@
     def setup(self, event_model):
 
         self.add_event_trigger(
->>>>>>> 7823ba55
             event_model=event_model,
             label=self.label,
             name=f"{self.label}_insert",
@@ -273,9 +253,6 @@
             operation=pgtrigger.Insert,
         )
 
-<<<<<<< HEAD
-        pgtrigger.register(insert_trigger)(event_model.pgh_tracked_model)
-
 
 class SnapshotUpdate(DatabaseTracker):
     """
@@ -290,23 +267,7 @@
         return super().__init__(label=label)
 
     def setup(self, event_model):
-        event_fields = [
-            field.name for field in event_model._meta.fields if not field.name.startswith("pgh_")
-        ]
-        tracked_fields = [field.name for field in event_model.pgh_tracked_model._meta.fields]
-
-        if set(event_fields) == set(tracked_fields):
-            condition = pgtrigger.Condition("OLD.* IS DISTINCT FROM NEW.*")
-        else:
-            condition = pgtrigger.Q()
-            for field in event_fields:
-                if hasattr(event_model.pgh_tracked_model, field):
-                    condition |= pgtrigger.Q(**{f"old__{field}__df": pgtrigger.F(f"new__{field}")})
-
-        update_trigger = trigger.Event(
-=======
         self.add_event_trigger(
->>>>>>> 7823ba55
             event_model=event_model,
             label=self.label,
             name=f"{self.label}_update",
@@ -316,8 +277,6 @@
             condition=Changed(event_model),
         )
 
-<<<<<<< HEAD
-        pgtrigger.register(update_trigger)(event_model.pgh_tracked_model)
 
 
 class SnapshotDelete(DatabaseTracker):
@@ -362,8 +321,6 @@
         SnapshotUpdate(label=self.label).setup(event_model)
         SnapshotDelete(label=self.label).setup(event_model)
 
-=======
->>>>>>> 7823ba55
 
 class PreconfiguredDatabaseTracker(DatabaseTracker):
     """
@@ -878,11 +835,7 @@
         ret = super().as_sql(*args, **kwargs)
         assert len(ret) == 1
         params = [
-<<<<<<< HEAD
             self.get_sql_param(field, param)
-=======
-            param if field.name != "pgh_context" else Literal("_pgh_attach_context()")
->>>>>>> 7823ba55
             for field, param in zip(self.query.fields, ret[0][1])
         ]
 
@@ -939,14 +892,10 @@
         [event_obj],
     )
 
-<<<<<<< HEAD
-    vals = _InsertEventCompiler(query, connection, using="default", event_model=event_model).execute_sql(
-=======
     if utils.psycopg_maj_version == 3:
         connections[using].connection.adapters.register_dumper(Literal, LiteralDumper)
 
     vals = _InsertEventCompiler(query, connections[using], using=using).execute_sql(
->>>>>>> 7823ba55
         event_model._meta.fields
     )
 
